--- conflicted
+++ resolved
@@ -1,213 +1,166 @@
-import math
-import random
-import bpy
-import bmesh
-import bl_math
-
-from . import utilities_uv
-from .utilities_bbox import BBox
-from mathutils import Vector
-
-
-class op(bpy.types.Operator):
-	bl_idname = "uv.textools_randomize"
-	bl_label = "Randomize Position"
-	bl_description = "Randomize selected UV faces position and/or rotation and/or scale"
-	bl_options = {'REGISTER', 'UNDO'}
-	
-	bool_face: bpy.props.BoolProperty(name="Per Face", default=False)
-	steps_U: bpy.props.FloatProperty(name="U Steps (Incorrectly works with Within Image Bounds)", default=0, min=0, max=10, soft_min=0, soft_max=1)
-	steps_V: bpy.props.FloatProperty(name="V Steps (Incorrectly works with Within Image Bounds)", default=0, min=0, max=10, soft_min=0, soft_max=1)
-	strength_U: bpy.props.FloatProperty(name="U Strength", default=1, min=-10, max=10, soft_min=0, soft_max=1)
-	strength_V: bpy.props.FloatProperty(name="V Strength", default=1, min=-10, max=10, soft_min=0, soft_max=1)
-	rotation: bpy.props.FloatProperty(name="Rotation Strength", default=0, min=-10, max=10, soft_min=0, soft_max=1)
-	scale: bpy.props.FloatProperty(name="Scale Strength", default=1, min=0.0, max=10, soft_max=2)
-	bool_precenter: bpy.props.BoolProperty(
-		name="Pre Center Faces/Islands", default=False, description="Collect all faces/islands around the center of the UV space.")
-	bool_bounds: bpy.props.BoolProperty(
-		name="Within Image Bounds", default=False, description="Keep the UV faces/islands within the 0-1 UV domain.")
-	rand_seed: bpy.props.IntProperty(name="Seed", default=0)
-
-	@classmethod
-	def poll(cls, context):
-		if not bpy.context.active_object:
-			return False
-		if bpy.context.active_object.type != 'MESH':
-			return False
-		if bpy.context.active_object.mode != 'EDIT':
-			return False
-		return True
-
-	def execute(self, context):
-		udim_tile = 1001
-		column = row = 0
-		if self.bool_bounds or self.bool_precenter:
-			udim_tile, column, row = utilities_uv.get_UDIM_tile_coords(bpy.context.active_object)
-
-		return main(self, context, udim_tile=udim_tile, column=column, row=row)
-
-	def invoke(self, context, event):
-		wm = context.window_manager
-		return wm.invoke_props_dialog(self)
-
-
-def main(self, context, udim_tile=1001, column=0, row=0):
-	counter = 0
-	selected_obj = utilities_uv.selected_unique_objects_in_mode_with_uv()
-	for e1, obj in enumerate(selected_obj, start=100):
-		me = obj.data
-		bm = bmesh.from_edit_mesh(me)
-		uv_layers = bm.loops.layers.uv.verify()
-		sync = bpy.context.scene.tool_settings.use_uv_select_sync
-
-		if self.bool_face:
-			if sync:
-				group = {f for f in bm.faces if f.select}
-			else:
-				group = utilities_uv.get_selected_uv_faces(bm, uv_layers)
-		else:
-			group = utilities_uv.get_selected_islands(bm, uv_layers)
-
-		if not group:
-			continue
-
-		counter += 1
-		bb_general = BBox()
-		for e2, f in enumerate(group, start=100):
-			seed = e1*e2+self.rand_seed+id(obj)
-			random.seed(seed)
-			rand_rotation = 2*(random.random()-0.5)
-			random.seed(seed+2)
-			rand_scale = random.random()-0.5
-
-			f = (f,) if self.bool_face else f
-
-			if self.bool_bounds or self.bool_precenter or self.rotation or self.scale != 1:
-				bb = BBox.calc_bbox_uv(f, uv_layers)
-				if not bb.is_valid:
-					self.report({'WARNING'}, f"The {obj.name} object have UV-Island with zero area")
-					continue
-
-				vec_origin = bb.center
-
-				if self.rotation:
-					angle = self.rotation * rand_rotation * math.pi
-					if utilities_uv.rotate_island(f, uv_layers, angle, vec_origin):
-						bb.rotate_expand(angle)
-
-				scale = bl_math.lerp(rand_scale, 1.0, self.scale)
-				scale = bl_math.clamp(scale, 0.01, 10.0)
-
-				new_scale = 100
-				# Reset the scale to 0.5 to fit in the tile.
-				if self.bool_bounds or self.bool_precenter:
-					max_length = bb.max_lenght
-					max_length_lock = 1.0
-					if self.bool_precenter:
-						min_stretch = min(abs(self.strength_U), abs(self.strength_V))
-						max_length_lock = max(min(1.0, min_stretch), 1e-09)
-
-					if max_length * scale > max_length_lock:
-						new_scale = max_length_lock / max_length
-
-				if self.scale != 1 or new_scale < 1:
-					# If the scale from random is smaller, we choose it
-					scale = min(scale, new_scale)
-					scale = Vector((scale, scale))
-					utilities_uv.scale_island(f, uv_layers, scale, pivot=vec_origin)
-					bb.scale(scale)
-
-				if self.bool_bounds or self.bool_precenter:
-					to_center_delta = Vector((0.5, 0.5)) - vec_origin
-					utilities_uv.translate_island(f, uv_layers, delta=to_center_delta)
-					bb.translate(to_center_delta)
-					bb_general.union(bb)
-
-			if self.bool_bounds:
-				move = Vector((
-					min(bb_general.xmin, abs(1 - bb_general.xmax)) * max(min(self.strength_U, 1), -1),
-					min(bb_general.ymin, abs(1 - bb_general.ymax)) * max(min(self.strength_V, 1), -1)
-				))
-			else:
-<<<<<<< HEAD
-				move = Vector((self.strength_U, self.strength_V))
-
-			if not (move.x or move.y):
-				continue
-
-			random.seed(seed+3)
-			rand_move_x = 2*(random.random()-0.5)
-			random.seed(seed+4)
-			rand_move_y = 2*(random.random()-0.5)
-
-			randmove = Vector((rand_move_x, rand_move_y)) * move
-			# ToDo bool_bounds for steps
-			if self.steps_U > 1e-05:
-				randmove.x = round_threshold(randmove.x, self.steps_U)
-			if self.steps_V > 1e-05:
-				randmove.y = round_threshold(randmove.y, self.steps_V)
-
-			# if self.bool_bounds:
-			# 	pass
-
-			if (not self.bool_bounds and not self.bool_precenter) or udim_tile == 1001:
-				utilities_uv.translate_island(f, uv_layers, randmove)
-			else:
-				utilities_uv.translate_island(f, uv_layers, delta=randmove + Vector((column, row)))
-
-		bmesh.update_edit_mesh(me, loop_triangles=False, destructive=False)
-
-	if counter:
-		return {'FINISHED'}
-
-	self.report({'WARNING'}, "No object for randomize.")
-	return {'CANCELLED'}
-
-def round_threshold(a, min_clip):
-	return round(float(a) / min_clip) * min_clip
-
-
-bpy.utils.register_class(op)
-
-=======
-				for loop in f.loops:
-					uv = loop[uv_layers].uv
-					boundsMin = Vector(( max( min(boundsMin.x, uv.x), 0 ), max( min(boundsMin.y, uv.y), 0 ) ))
-					boundsMax = Vector(( min( max(boundsMax.x, uv.x), 1 ), min( max(boundsMax.y, uv.y), 1 ) ))
-			
-			move = Vector(( min(boundsMin.x, abs(1-boundsMax.x)) * max( min(self.strengh_U, 1), -1 ),  min(boundsMin.y, abs(1-boundsMax.y)) * max( min(self.strengh_V, 1), -1 ) ))
-		else:
-			move = Vector((self.strengh_U, self.strengh_V))
-
-
-		randmove = rand_v * move
-		if self.intmode:
-			randmove = Vector(np.around(randmove))
-
-		if (not self.bool_bounds and not self.bool_precenter) or udim_tile == 1001:
-			if move.x or move.y:
-				if not self.bool_face:
-					for i in f:
-						for loop in i.loops:
-							loop[uv_layers].uv += randmove
-				else:
-					for loop in f.loops:
-						loop[uv_layers].uv += randmove
-		else:
-			if move.x or move.y:
-				if not self.bool_face:
-					for i in f:
-						for loop in i.loops:
-							loop[uv_layers].uv += randmove + Vector((column, row))
-				else:
-					for loop in f.loops:
-						loop[uv_layers].uv += randmove + Vector((column, row))
-
-	bmesh.update_edit_mesh(me, loop_triangles=False)
-
-	# Workaround for selection not flushing properly from loops to EDGE Selection Mode, apparently since UV edge selection support was added to the UV space
-	if not sync:
-		bpy.ops.uv.select_mode(type='VERTEX')
-		bpy.context.scene.tool_settings.uv_select_mode = selection_mode
-
->>>>>>> 5f0dc592
+import math
+import random
+import bpy
+import bmesh
+import bl_math
+
+from . import utilities_uv
+from .utilities_bbox import BBox
+from mathutils import Vector
+
+
+class op(bpy.types.Operator):
+	bl_idname = "uv.textools_randomize"
+	bl_label = "Randomize Position"
+	bl_description = "Randomize selected UV faces position and/or rotation and/or scale"
+	bl_options = {'REGISTER', 'UNDO'}
+	
+	bool_face: bpy.props.BoolProperty(name="Per Face", default=False)
+	steps_U: bpy.props.FloatProperty(name="U Steps (Incorrectly works with Within Image Bounds)", default=0, min=0, max=10, soft_min=0, soft_max=1)
+	steps_V: bpy.props.FloatProperty(name="V Steps (Incorrectly works with Within Image Bounds)", default=0, min=0, max=10, soft_min=0, soft_max=1)
+	strength_U: bpy.props.FloatProperty(name="U Strength", default=1, min=-10, max=10, soft_min=0, soft_max=1)
+	strength_V: bpy.props.FloatProperty(name="V Strength", default=1, min=-10, max=10, soft_min=0, soft_max=1)
+	rotation: bpy.props.FloatProperty(name="Rotation Strength", default=0, min=-10, max=10, soft_min=0, soft_max=1)
+	scale: bpy.props.FloatProperty(name="Scale Strength", default=1, min=0.0, max=10, soft_max=2)
+	bool_precenter: bpy.props.BoolProperty(
+		name="Pre Center Faces/Islands", default=False, description="Collect all faces/islands around the center of the UV space.")
+	bool_bounds: bpy.props.BoolProperty(
+		name="Within Image Bounds", default=False, description="Keep the UV faces/islands within the 0-1 UV domain.")
+	rand_seed: bpy.props.IntProperty(name="Seed", default=0)
+
+	@classmethod
+	def poll(cls, context):
+		if not bpy.context.active_object:
+			return False
+		if bpy.context.active_object.type != 'MESH':
+			return False
+		if bpy.context.active_object.mode != 'EDIT':
+			return False
+		return True
+
+	def execute(self, context):
+		udim_tile = 1001
+		column = row = 0
+		if self.bool_bounds or self.bool_precenter:
+			udim_tile, column, row = utilities_uv.get_UDIM_tile_coords(bpy.context.active_object)
+
+		return main(self, context, udim_tile=udim_tile, column=column, row=row)
+
+	def invoke(self, context, event):
+		wm = context.window_manager
+		return wm.invoke_props_dialog(self)
+
+
+def main(self, context, udim_tile=1001, column=0, row=0):
+	counter = 0
+	selected_obj = utilities_uv.selected_unique_objects_in_mode_with_uv()
+	for e1, obj in enumerate(selected_obj, start=100):
+		me = obj.data
+		bm = bmesh.from_edit_mesh(me)
+		uv_layers = bm.loops.layers.uv.verify()
+		sync = bpy.context.scene.tool_settings.use_uv_select_sync
+
+		if self.bool_face:
+			if sync:
+				group = {f for f in bm.faces if f.select}
+			else:
+				group = utilities_uv.get_selected_uv_faces(bm, uv_layers)
+		else:
+			group = utilities_uv.get_selected_islands(bm, uv_layers)
+
+		if not group:
+			continue
+
+		counter += 1
+		bb_general = BBox()
+		for e2, f in enumerate(group, start=100):
+			seed = e1*e2+self.rand_seed+id(obj)
+			random.seed(seed)
+			rand_rotation = 2*(random.random()-0.5)
+			random.seed(seed+2)
+			rand_scale = random.random()-0.5
+
+			f = (f,) if self.bool_face else f
+
+			if self.bool_bounds or self.bool_precenter or self.rotation or self.scale != 1:
+				bb = BBox.calc_bbox_uv(f, uv_layers)
+				if not bb.is_valid:
+					self.report({'WARNING'}, f"The {obj.name} object have UV-Island with zero area")
+					continue
+
+				vec_origin = bb.center
+
+				if self.rotation:
+					angle = self.rotation * rand_rotation * math.pi
+					if utilities_uv.rotate_island(f, uv_layers, angle, vec_origin):
+						bb.rotate_expand(angle)
+
+				scale = bl_math.lerp(rand_scale, 1.0, self.scale)
+				scale = bl_math.clamp(scale, 0.01, 10.0)
+
+				new_scale = 100
+				# Reset the scale to 0.5 to fit in the tile.
+				if self.bool_bounds or self.bool_precenter:
+					max_length = bb.max_lenght
+					max_length_lock = 1.0
+					if self.bool_precenter:
+						min_stretch = min(abs(self.strength_U), abs(self.strength_V))
+						max_length_lock = max(min(1.0, min_stretch), 1e-09)
+
+					if max_length * scale > max_length_lock:
+						new_scale = max_length_lock / max_length
+
+				if self.scale != 1 or new_scale < 1:
+					# If the scale from random is smaller, we choose it
+					scale = min(scale, new_scale)
+					scale = Vector((scale, scale))
+					utilities_uv.scale_island(f, uv_layers, scale, pivot=vec_origin)
+					bb.scale(scale)
+
+				if self.bool_bounds or self.bool_precenter:
+					to_center_delta = Vector((0.5, 0.5)) - vec_origin
+					utilities_uv.translate_island(f, uv_layers, delta=to_center_delta)
+					bb.translate(to_center_delta)
+					bb_general.union(bb)
+
+			if self.bool_bounds:
+				move = Vector((
+					min(bb_general.xmin, abs(1 - bb_general.xmax)) * max(min(self.strength_U, 1), -1),
+					min(bb_general.ymin, abs(1 - bb_general.ymax)) * max(min(self.strength_V, 1), -1)
+				))
+			else:
+				move = Vector((self.strength_U, self.strength_V))
+
+			if not (move.x or move.y):
+				continue
+
+			random.seed(seed+3)
+			rand_move_x = 2*(random.random()-0.5)
+			random.seed(seed+4)
+			rand_move_y = 2*(random.random()-0.5)
+
+			randmove = Vector((rand_move_x, rand_move_y)) * move
+			# ToDo bool_bounds for steps
+			if self.steps_U > 1e-05:
+				randmove.x = round_threshold(randmove.x, self.steps_U)
+			if self.steps_V > 1e-05:
+				randmove.y = round_threshold(randmove.y, self.steps_V)
+
+			# if self.bool_bounds:
+			# 	pass
+
+			if (not self.bool_bounds and not self.bool_precenter) or udim_tile == 1001:
+				utilities_uv.translate_island(f, uv_layers, randmove)
+			else:
+				utilities_uv.translate_island(f, uv_layers, delta=randmove + Vector((column, row)))
+
+		bmesh.update_edit_mesh(me, loop_triangles=False, destructive=False)
+
+	if counter:
+		return {'FINISHED'}
+
+	self.report({'WARNING'}, "No object for randomize.")
+	return {'CANCELLED'}
+
+def round_threshold(a, min_clip):
+	return round(float(a) / min_clip) * min_clip