--- conflicted
+++ resolved
@@ -1,173 +1,164 @@
-import bpy
-import os
-
-from . import utilities_bake
-from . import op_bake
-from .t3dn_bip import previews
-from .settings import tt_settings, prefs
-
-from bpy.props import StringProperty
-
-class op_popup(bpy.types.Operator):
-	bl_idname = "ui.textools_popup"
-	bl_label = "Message"
-
-	message: StringProperty()
-
-	def execute(self, context):
-		self.report({'INFO'}, self.message)
-		print(self.message)
-		return {'FINISHED'}
-
-	def invoke(self, context, event):
-		wm = context.window_manager
-		return wm.invoke_popup(self, width=200)
-
-	def draw(self, context):
-		self.layout.label(text=self.message)
-
-
-size_textures = [
-	('32', '32', ''),
-	('64', '64', ''),
-	('128', '128', ''),
-	('256', '256', ''),
-	('512', '512', ''),
-	('1024', '1024', ''),
-	('2048', '2048', ''),
-	('4096', '4096', ''),
-	('8192', '8192', '')
-]
-
-# Preview collections created in the register function.
-preview_icons = previews.new(max_size=(32, 32))
-thumbnail_previews: 'previews.ImagePreviewCollection | None' = None
-
-
-def icon_register(fileName):
-	name = fileName.split('.')[0]  # Don't include file extension
-	icons_location = os.path.join(os.path.dirname(__file__), "icons_bip")
-	preview_icons.load_safe(name, os.path.join(icons_location, fileName), 'IMAGE')
-
-
-def icon_get(name):
-	return preview_icons[name].icon_id
-
-
-def generate_bake_mode_previews():
-	image_location = os.path.join(os.path.dirname(__file__), "resources/bake_modes_bip")	
-	enum_items = []
-	
-	# Generate the thumbnails
-	for i, image in enumerate(os.listdir(image_location)):
-		mode = image[0:-4]
-		if mode in op_bake.modes:
-			filepath = os.path.join(image_location, image)
-			thumb = thumbnail_previews.load_safe(filepath, filepath, 'IMAGE')
-			enum_items.append((image, mode, "", thumb.icon_id, i))
-	
-	return enum_items
-
-
-def GetContextView3D():
-	for window in bpy.context.window_manager.windows:
-		screen = window.screen
-		for area in screen.areas:
-			if area.type == 'VIEW_3D': 
-				for region in area.regions:
-					if region.type == 'WINDOW':
-						# Stuff the override context with very common requests by operators.  MORE COULD BE NEEDED!
-						override = {'window': window, 'screen': screen, 'area': area, 'region': region, 'scene': bpy.context.scene,
-									'edit_object': bpy.context.edit_object, 'active_object': bpy.context.active_object,
-									'selected_objects': bpy.context.selected_objects}
-						return override					
-	return None
-
-
-def GetContextViewUV():
-	for window in bpy.context.window_manager.windows:
-		screen = window.screen
-		for area in screen.areas:
-			if area.ui_type == 'UV':
-				for region in area.regions:
-					if region.type == 'WINDOW':
-						# Stuff the override context with very common requests by operators.  MORE COULD BE NEEDED!
-						override = {'window': window, 'screen': screen, 'area': area, 'region': region, 'scene': bpy.context.scene,
-									'edit_object': bpy.context.edit_object, 'active_object': bpy.context.active_object,
-									'selected_objects': bpy.context.selected_objects}
-						return override			
-	return None
-
-
-def get_padding():
-	return tt_settings().padding / min(tt_settings().size)
-
-
-def get_bake_mode():
-	return str(bpy.context.scene.TT_bake_mode).replace('.bip', '').lower()
-
-
-def set_bake_color_space_int(bake_mode):
-	color_space = prefs().bake_color_space_def
-	if "normal_" in bake_mode:
-		return 3 if color_space in ('ASTANDARD', 'APBR') else 1
-	elif color_space == 'STANDARD':
-		return 0
-	elif color_space == 'ASTANDARD':
-		return 2
-	elif color_space in ('PBR', 'APBR'):
-		if (op_bake.modes[bake_mode].material != "") or (bake_mode == 'transmission' and not prefs().bool_clean_transmission) or \
-				bake_mode in {'diffuse', 'base_color', 'sss_color', 'emission', 'environment', 'combined'}:
-			return 0 if color_space == 'PBR' else 2
-		return 1 if color_space == 'PBR' else 3
-
-	if color_space not in {'PBR', 'APBR', 'STANDARD', 'ASTANDARD'}:
-		raise NotImplementedError(f'{color_space=} not implement for set_bake_color_space_int()')
-	raise NotImplementedError(f'{bake_mode=} is an invalid keyword argument for set_bake_color_space_int()')
-
-
-def on_bakemode_set(self, context):
-	bake_mode = get_bake_mode()
-	if set_bake_color_space_int(bake_mode) == 1:
-		tt_settings().bake_color_space = 'Non-Color'
-	elif set_bake_color_space_int(bake_mode) == 0:
-		tt_settings().bake_color_space = 'sRGB'
-	elif set_bake_color_space_int(bake_mode) == 3:
-		tt_settings().bake_color_space = 'Utility - Linear - sRGB'
-	else:
-		tt_settings().bake_color_space = 'Utility - sRGB - Texture'
-	utilities_bake.on_select_bake_mode(bake_mode)
-
-
-
-
-def register():
-	global thumbnail_previews
-	thumbnail_previews = previews.new(max_size=(128, 128))
-
-	# This is an EnumProperty for storing all images
-	# You really can save it anywhere in bpy.types.*  Just make sure the location makes sense
-	bpy.types.Scene.TT_bake_mode = bpy.props.EnumProperty(
-		items=generate_bake_mode_previews(),
-		update=on_bakemode_set,
-		default='normal_tangent.bip'
-	)
-
-
-def unregister():
-	try:
-		previews.remove(thumbnail_previews)
-		previews.remove(preview_icons)
-<<<<<<< HEAD
-	except ResourceWarning as e:
-		print(e)
-
-	# del bpy.types.Scene.TT_bake_mode
-
-=======
-		# del bpy.types.Scene.TT_bake_mode
-
-	except ResourceWarning as e:
-		print(e)
-
->>>>>>> 12e501ac
+import bpy
+import os
+
+from . import utilities_bake
+from . import op_bake
+from .t3dn_bip import previews
+from .settings import tt_settings, prefs
+
+from bpy.props import StringProperty
+
+class op_popup(bpy.types.Operator):
+	bl_idname = "ui.textools_popup"
+	bl_label = "Message"
+
+	message: StringProperty()
+
+	def execute(self, context):
+		self.report({'INFO'}, self.message)
+		print(self.message)
+		return {'FINISHED'}
+
+	def invoke(self, context, event):
+		wm = context.window_manager
+		return wm.invoke_popup(self, width=200)
+
+	def draw(self, context):
+		self.layout.label(text=self.message)
+
+
+size_textures = [
+	('32', '32', ''),
+	('64', '64', ''),
+	('128', '128', ''),
+	('256', '256', ''),
+	('512', '512', ''),
+	('1024', '1024', ''),
+	('2048', '2048', ''),
+	('4096', '4096', ''),
+	('8192', '8192', '')
+]
+
+# Preview collections created in the register function.
+preview_icons = previews.new(max_size=(32, 32))
+thumbnail_previews: 'previews.ImagePreviewCollection | None' = None
+
+
+def icon_register(fileName):
+	name = fileName.split('.')[0]  # Don't include file extension
+	icons_location = os.path.join(os.path.dirname(__file__), "icons_bip")
+	preview_icons.load_safe(name, os.path.join(icons_location, fileName), 'IMAGE')
+
+
+def icon_get(name):
+	return preview_icons[name].icon_id
+
+
+def generate_bake_mode_previews():
+	image_location = os.path.join(os.path.dirname(__file__), "resources/bake_modes_bip")	
+	enum_items = []
+	
+	# Generate the thumbnails
+	for i, image in enumerate(os.listdir(image_location)):
+		mode = image[0:-4]
+		if mode in op_bake.modes:
+			filepath = os.path.join(image_location, image)
+			thumb = thumbnail_previews.load_safe(filepath, filepath, 'IMAGE')
+			enum_items.append((image, mode, "", thumb.icon_id, i))
+	
+	return enum_items
+
+
+def GetContextView3D():
+	for window in bpy.context.window_manager.windows:
+		screen = window.screen
+		for area in screen.areas:
+			if area.type == 'VIEW_3D': 
+				for region in area.regions:
+					if region.type == 'WINDOW':
+						# Stuff the override context with very common requests by operators.  MORE COULD BE NEEDED!
+						override = {'window': window, 'screen': screen, 'area': area, 'region': region, 'scene': bpy.context.scene,
+									'edit_object': bpy.context.edit_object, 'active_object': bpy.context.active_object,
+									'selected_objects': bpy.context.selected_objects}
+						return override					
+	return None
+
+
+def GetContextViewUV():
+	for window in bpy.context.window_manager.windows:
+		screen = window.screen
+		for area in screen.areas:
+			if area.ui_type == 'UV':
+				for region in area.regions:
+					if region.type == 'WINDOW':
+						# Stuff the override context with very common requests by operators.  MORE COULD BE NEEDED!
+						override = {'window': window, 'screen': screen, 'area': area, 'region': region, 'scene': bpy.context.scene,
+									'edit_object': bpy.context.edit_object, 'active_object': bpy.context.active_object,
+									'selected_objects': bpy.context.selected_objects}
+						return override			
+	return None
+
+
+def get_padding():
+	return tt_settings().padding / min(tt_settings().size)
+
+
+def get_bake_mode():
+	return str(bpy.context.scene.TT_bake_mode).replace('.bip', '').lower()
+
+
+def set_bake_color_space_int(bake_mode):
+	color_space = prefs().bake_color_space_def
+	if "normal_" in bake_mode:
+		return 3 if color_space in ('ASTANDARD', 'APBR') else 1
+	elif color_space == 'STANDARD':
+		return 0
+	elif color_space == 'ASTANDARD':
+		return 2
+	elif color_space in ('PBR', 'APBR'):
+		if (op_bake.modes[bake_mode].material != "") or (bake_mode == 'transmission' and not prefs().bool_clean_transmission) or \
+				bake_mode in {'diffuse', 'base_color', 'sss_color', 'emission', 'environment', 'combined'}:
+			return 0 if color_space == 'PBR' else 2
+		return 1 if color_space == 'PBR' else 3
+
+	if color_space not in {'PBR', 'APBR', 'STANDARD', 'ASTANDARD'}:
+		raise NotImplementedError(f'{color_space=} not implement for set_bake_color_space_int()')
+	raise NotImplementedError(f'{bake_mode=} is an invalid keyword argument for set_bake_color_space_int()')
+
+
+def on_bakemode_set(self, context):
+	bake_mode = get_bake_mode()
+	if set_bake_color_space_int(bake_mode) == 1:
+		tt_settings().bake_color_space = 'Non-Color'
+	elif set_bake_color_space_int(bake_mode) == 0:
+		tt_settings().bake_color_space = 'sRGB'
+	elif set_bake_color_space_int(bake_mode) == 3:
+		tt_settings().bake_color_space = 'Utility - Linear - sRGB'
+	else:
+		tt_settings().bake_color_space = 'Utility - sRGB - Texture'
+	utilities_bake.on_select_bake_mode(bake_mode)
+
+
+
+
+def register():
+	global thumbnail_previews
+	thumbnail_previews = previews.new(max_size=(128, 128))
+
+	# This is an EnumProperty for storing all images
+	# You really can save it anywhere in bpy.types.*  Just make sure the location makes sense
+	bpy.types.Scene.TT_bake_mode = bpy.props.EnumProperty(
+		items=generate_bake_mode_previews(),
+		update=on_bakemode_set,
+		default='normal_tangent.bip'
+	)
+
+
+def unregister():
+	try:
+		previews.remove(thumbnail_previews)
+		previews.remove(preview_icons)
+		# del bpy.types.Scene.TT_bake_mode
+
+	except ResourceWarning as e:
+		print(e)